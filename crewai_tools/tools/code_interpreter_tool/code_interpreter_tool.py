--- conflicted
+++ resolved
@@ -42,11 +42,8 @@
         """
         Verify if the Docker image is available. Optionally use a user-provided Dockerfile.
         """
-<<<<<<< HEAD
-        client = docker.from_env() if self.user_docker_base_url == None else docker.DockerClient(base_url=self.user_docker_base_url)
-=======
-        client = docker_from_env()
->>>>>>> 39c1c1a8
+
+        client = docker_from_env() if self.user_docker_base_url == None else docker.DockerClient(base_url=self.user_docker_base_url)
 
         try:
             client.images.get(self.default_image_tag)
