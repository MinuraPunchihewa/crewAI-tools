from typing import Any, Optional, Type

from pydantic import BaseModel, Field
<<<<<<< HEAD
from serpapi import HTTPError
=======
from .serpapi_base_tool import SerpApiBaseTool
from urllib.error import HTTPError
>>>>>>> cfd07caa

from .serpapi_base_tool import SerpApiBaseTool


class SerpApiGoogleShoppingToolSchema(BaseModel):
    """Input for Google Shopping."""

    search_query: str = Field(
        ..., description="Mandatory search query you want to use to Google shopping."
    )
    location: Optional[str] = Field(
        None, description="Location you want the search to be performed in."
    )


class SerpApiGoogleShoppingTool(SerpApiBaseTool):
    name: str = "Google Shopping"
    description: str = (
        "A tool to perform search on Google shopping with a search_query."
    )
    args_schema: Type[BaseModel] = SerpApiGoogleShoppingToolSchema

    def _run(
        self,
        **kwargs: Any,
    ) -> Any:
        try:
            results = self.client.search(
                {
                    "engine": "google_shopping",
                    "q": kwargs.get("search_query"),
                    "location": kwargs.get("location"),
                }
            ).as_dict()

            self._omit_fields(
                results,
                [
                    r"search_metadata",
                    r"search_parameters",
                    r"serpapi_.+",
                    r"filters",
                    r"pagination",
                ],
            )

            return results
        except HTTPError as e:
            return f"An error occurred: {str(e)}. Some parameters may be invalid."<|MERGE_RESOLUTION|>--- conflicted
+++ resolved
@@ -1,12 +1,8 @@
 from typing import Any, Optional, Type
 
 from pydantic import BaseModel, Field
-<<<<<<< HEAD
-from serpapi import HTTPError
-=======
 from .serpapi_base_tool import SerpApiBaseTool
 from urllib.error import HTTPError
->>>>>>> cfd07caa
 
 from .serpapi_base_tool import SerpApiBaseTool
 
